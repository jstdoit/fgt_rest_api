<<<<<<< HEAD
require 'bundler/gem_tasks'
task :default => :spec
=======
require "bundler/gem_tasks"
task default: :spec
>>>>>>> 240ce8ab
<|MERGE_RESOLUTION|>--- conflicted
+++ resolved
@@ -1,7 +1,2 @@
-<<<<<<< HEAD
 require 'bundler/gem_tasks'
-task :default => :spec
-=======
-require "bundler/gem_tasks"
-task default: :spec
->>>>>>> 240ce8ab
+task default: :spec