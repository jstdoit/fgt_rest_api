--- conflicted
+++ resolved
@@ -10,15 +10,9 @@
   spec.authors       = ['Stefan Feurle']
   spec.email         = ['stefan.feurle@gmail.com']
 
-<<<<<<< HEAD
   spec.summary       = "ruby API wrapper for accessing FortiNet's FortiGate REST API."
   spec.description   = ''
-  spec.homepage      = "https://github.com/fuegito/fgt_rest_api"
-=======
-  spec.summary       = %q(ruby API wrapper for accessing FortiNet's FortiGate REST API.)
-  spec.description   = %q()
   spec.homepage      = 'https://github.com/fuegito/fgt_rest_api'
->>>>>>> f9865655
 
   # Prevent pushing this gem to RubyGems.org. To allow pushes either set the 'allowed_push_host'
   # to allow pushing to a single host or delete this section to allow pushing to any host.
